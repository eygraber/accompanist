--- conflicted
+++ resolved
@@ -22,12 +22,7 @@
 import androidx.compose.foundation.Image
 import androidx.compose.foundation.layout.size
 import androidx.compose.material.Text
-<<<<<<< HEAD
 import androidx.compose.runtime.CompositionLocalProvider
-import androidx.compose.runtime.SideEffect
-=======
-import androidx.compose.runtime.Providers
->>>>>>> 7c7e9dd1
 import androidx.compose.runtime.getValue
 import androidx.compose.runtime.mutableStateOf
 import androidx.compose.runtime.setValue
@@ -571,7 +566,7 @@
             GlideImage(
                 data = "",
                 contentDescription = null,
-                modifier = Modifier.preferredSize(128.dp, 128.dp),
+                modifier = Modifier.size(128.dp, 128.dp),
                 onRequestCompleted = { requestCompleted = true }
             )
         }
